--- conflicted
+++ resolved
@@ -29,11 +29,7 @@
 import sys
 from enum import Enum, EnumMeta
 from textwrap import dedent
-<<<<<<< HEAD
-from typing import Iterable, List, Optional, Tuple, TypeVar
-=======
-from typing import Iterable, List, Optional, Sequence, Tuple
->>>>>>> 24d811bb
+from typing import Iterable, List, Optional, Sequence, Tuple, TypeVar
 
 # 3rd party
 import pygments.token  # type: ignore
